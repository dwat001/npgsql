﻿#region License
// The PostgreSQL License
//
// Copyright (C) 2018 The Npgsql Development Team
//
// Permission to use, copy, modify, and distribute this software and its
// documentation for any purpose, without fee, and without a written
// agreement is hereby granted, provided that the above copyright notice
// and this paragraph and the following two paragraphs appear in all copies.
//
// IN NO EVENT SHALL THE NPGSQL DEVELOPMENT TEAM BE LIABLE TO ANY PARTY
// FOR DIRECT, INDIRECT, SPECIAL, INCIDENTAL, OR CONSEQUENTIAL DAMAGES,
// INCLUDING LOST PROFITS, ARISING OUT OF THE USE OF THIS SOFTWARE AND ITS
// DOCUMENTATION, EVEN IF THE NPGSQL DEVELOPMENT TEAM HAS BEEN ADVISED OF
// THE POSSIBILITY OF SUCH DAMAGE.
//
// THE NPGSQL DEVELOPMENT TEAM SPECIFICALLY DISCLAIMS ANY WARRANTIES,
// INCLUDING, BUT NOT LIMITED TO, THE IMPLIED WARRANTIES OF MERCHANTABILITY
// AND FITNESS FOR A PARTICULAR PURPOSE. THE SOFTWARE PROVIDED HEREUNDER IS
// ON AN "AS IS" BASIS, AND THE NPGSQL DEVELOPMENT TEAM HAS NO OBLIGATIONS
// TO PROVIDE MAINTENANCE, SUPPORT, UPDATES, ENHANCEMENTS, OR MODIFICATIONS.
#endregion

using System;
using System.Collections.Generic;
using System.Data;
using System.IO;
using System.Linq;
using System.Text;
using System.Threading.Tasks;
using Npgsql;
using NpgsqlTypes;
using NUnit.Framework;
using NUnit.Framework.Constraints;

namespace Npgsql.Tests.Types
{
    /// <summary>
    /// Tests on the PostgreSQL bytea type
    /// </summary>
    /// <summary>
    /// http://www.postgresql.org/docs/current/static/datatype-binary.html
    /// </summary>
    class ByteaTests : TestBase
    {
        [Test, Description("Roundtrips a bytea")]
        public void Roundtrip()
        {
            using (var conn = OpenConnection())
            using (var cmd = new NpgsqlCommand("SELECT @p1, @p2, @p3", conn))
            {
                byte[] expected = { 1, 2, 3, 4, 5 };
                var p1 = new NpgsqlParameter("p1", NpgsqlDbType.Bytea);
                var p2 = new NpgsqlParameter("p2", DbType.Binary);
                var p3 = new NpgsqlParameter { ParameterName = "p3", Value = expected };
                Assert.That(p3.NpgsqlDbType, Is.EqualTo(NpgsqlDbType.Bytea));
                Assert.That(p3.DbType, Is.EqualTo(DbType.Binary));
                cmd.Parameters.Add(p1);
                cmd.Parameters.Add(p2);
                cmd.Parameters.Add(p3);
                p1.Value = p2.Value = expected;
                using (var reader = cmd.ExecuteReader())
                {
                    reader.Read();

                    for (var i = 0; i < cmd.Parameters.Count; i++)
                    {
                        Assert.That(reader.GetFieldType(i), Is.EqualTo(typeof(byte[])));
                        Assert.That(reader.GetFieldValue<byte[]>(i), Is.EqualTo(expected));
                        Assert.That(reader.GetValue(i), Is.EqualTo(expected));
                    }
                }
            }
        }

        [Test]
        public void RoundtripLarge()
        {
            using (var conn = OpenConnection())
            using (var cmd = new NpgsqlCommand("SELECT @p::BYTEA", conn))
            {
                var expected = new byte[conn.Settings.WriteBufferSize + 100];
                for (var i = 0; i < expected.Length; i++)
                    expected[i] = 8;
                cmd.Parameters.Add(new NpgsqlParameter("p", NpgsqlDbType.Bytea) { Value = expected });
                var reader = cmd.ExecuteReader();
                reader.Read();
                Assert.That(reader.GetFieldType(0), Is.EqualTo(typeof(byte[])));
                Assert.That(reader.GetFieldValue<byte[]>(0), Is.EqualTo(expected));
            }
        }

        [Test]
        public void Read([Values(CommandBehavior.Default, CommandBehavior.SequentialAccess)] CommandBehavior behavior)
        {
            using (var conn = OpenConnection())
            {
                // TODO: This is too small to actually test any interesting sequential behavior
                byte[] expected = {1, 2, 3, 4, 5};
                conn.ExecuteNonQuery("CREATE TEMP TABLE data (bytes BYTEA)");
                conn.ExecuteNonQuery($@"INSERT INTO data (bytes) VALUES ({TestUtil.EncodeByteaHex(expected)})");

                const string queryText = @"SELECT bytes, 'foo', bytes, bytes, bytes FROM data";
                using (var cmd = new NpgsqlCommand(queryText, conn))
                using (var reader = cmd.ExecuteReader(behavior))
                {
                    reader.Read();

                    var actual = reader.GetFieldValue<byte[]>(0);
                    Assert.That(actual, Is.EqualTo(expected));

                    if (behavior.IsSequential())
                        Assert.That(() => reader[0], Throws.Exception.TypeOf<InvalidOperationException>(), "Seek back sequential");
                    else
                        Assert.That(reader.GetFieldValue<byte[]>(0), Is.EqualTo(expected));

                    Assert.That(reader.GetString(1), Is.EqualTo("foo"));

                    Assert.That(reader[2], Is.EqualTo(expected));
                    Assert.That(reader.GetValue(3), Is.EqualTo(expected));
                    Assert.That(reader.GetFieldValue<byte[]>(4), Is.EqualTo(expected));
                }
            }
        }

        [Test]
<<<<<<< HEAD
        public void GetBytes([Values(CommandBehavior.Default, CommandBehavior.SequentialAccess)] CommandBehavior behavior)
        {
            using (var conn = OpenConnection())
            {
                conn.ExecuteNonQuery("CREATE TEMP TABLE data (bytes BYTEA)");

                // TODO: This is too small to actually test any interesting sequential behavior
                byte[] expected = {1, 2, 3, 4, 5};
                var actual = new byte[expected.Length];
                conn.ExecuteNonQuery($"INSERT INTO data (bytes) VALUES ({EncodeHex(expected)})");

                const string queryText = @"SELECT bytes, 'foo', bytes, 'bar', bytes, bytes FROM data";
                using (var cmd = new NpgsqlCommand(queryText, conn))
                using (var reader = cmd.ExecuteReader(behavior))
                {
                    reader.Read();

                    Assert.That(reader.GetBytes(0, 0, actual, 0, 2), Is.EqualTo(2));
                    Assert.That(actual[0], Is.EqualTo(expected[0]));
                    Assert.That(actual[1], Is.EqualTo(expected[1]));
                    Assert.That(reader.GetBytes(0, 0, null, 0, 0), Is.EqualTo(expected.Length), "Bad column length");
                    if (IsSequential(behavior))
                        Assert.That(() => reader.GetBytes(0, 0, actual, 4, 1),
                            Throws.Exception.TypeOf<InvalidOperationException>(), "Seek back sequential");
                    else
                    {
                        Assert.That(reader.GetBytes(0, 0, actual, 4, 1), Is.EqualTo(1));
                        Assert.That(actual[4], Is.EqualTo(expected[0]));
                    }
                    Assert.That(reader.GetBytes(0, 2, actual, 2, 3), Is.EqualTo(3));
                    Assert.That(actual, Is.EqualTo(expected));
                    Assert.That(reader.GetBytes(0, 0, null, 0, 0), Is.EqualTo(expected.Length), "Bad column length");

                    Assert.That(() => reader.GetBytes(1, 0, null, 0, 0), Throws.Exception.TypeOf<InvalidCastException>(),
                        "GetBytes on non-bytea");
                    Assert.That(() => reader.GetBytes(1, 0, actual, 0, 1),
                        Throws.Exception.TypeOf<InvalidCastException>(),
                        "GetBytes on non-bytea");
                    Assert.That(reader.GetString(1), Is.EqualTo("foo"));
                    reader.GetBytes(2, 0, actual, 0, 2);
                    // Jump to another column from the middle of the column
                    reader.GetBytes(4, 0, actual, 0, 2);
                    Assert.That(reader.GetBytes(4, expected.Length - 1, actual, 0, 2), Is.EqualTo(1),
                        "Length greater than data length");
                    Assert.That(actual[0], Is.EqualTo(expected[expected.Length - 1]), "Length greater than data length");
                    Assert.That(() => reader.GetBytes(4, 0, actual, 0, actual.Length + 1),
                        Throws.Exception.TypeOf<IndexOutOfRangeException>(), "Length great than output buffer length");
                    // Close in the middle of a column
                    reader.GetBytes(5, 0, actual, 0, 2);
                }

                //var result = (byte[]) cmd.ExecuteScalar();
                //Assert.AreEqual(2, result.Length);
            }
        }

        [Test]
        public async Task GetStream([Values(CommandBehavior.Default, CommandBehavior.SequentialAccess)] CommandBehavior behavior, [Values(true, false)] bool isAsync)
        {
            var streamGetter = BuildStreamGetter(isAsync);
            
            using (var conn = OpenConnection())
            {
                // TODO: This is too small to actually test any interesting sequential behavior
                byte[] expected = { 1, 2, 3, 4, 5 };
                var actual = new byte[expected.Length];
                conn.ExecuteNonQuery("CREATE TEMP TABLE data (bytes BYTEA)");
                conn.ExecuteNonQuery($"INSERT INTO data (bytes) VALUES ({EncodeHex(expected)})");

                using (var cmd = new NpgsqlCommand(@"SELECT bytes, 'foo' FROM data", conn))
                using (var reader = cmd.ExecuteReader(behavior))
                {
                    reader.Read();

                    var stream = await streamGetter(reader, 0);
                    Assert.That(stream.CanSeek, Is.EqualTo(behavior == CommandBehavior.Default));
                    Assert.That(stream.Length, Is.EqualTo(expected.Length));
                    stream.Read(actual, 0, 2);
                    Assert.That(actual[0], Is.EqualTo(expected[0]));
                    Assert.That(actual[1], Is.EqualTo(expected[1]));
                    if (behavior == CommandBehavior.Default)
                    {
                        var stream2 = await streamGetter(reader, 0);
                        var actual2 = new byte[2];
                        stream2.Read(actual2, 0, 2);
                        Assert.That(actual2[0], Is.EqualTo(expected[0]));
                        Assert.That(actual2[1], Is.EqualTo(expected[1]));
                    }
                    else
                    {
                        Assert.That(async () => await streamGetter(reader, 0), Throws.Exception.TypeOf<InvalidOperationException>(), "Sequential stream twice on same column");
                    }
                    stream.Read(actual, 2, 1);
                    Assert.That(actual[2], Is.EqualTo(expected[2]));
                    stream.Dispose();

                    if (IsSequential(behavior))
                        Assert.That(() => reader.GetBytes(0, 0, actual, 4, 1), Throws.Exception.TypeOf<InvalidOperationException>(), "Seek back sequential");
                    else
                    {
                        Assert.That(reader.GetBytes(0, 0, actual, 4, 1), Is.EqualTo(1));
                        Assert.That(actual[4], Is.EqualTo(expected[0]));
                    }
                    Assert.That(reader.GetString(1), Is.EqualTo("foo"));
                }
            }
        }

        [Test]
        public async Task GetNull([Values(CommandBehavior.Default, CommandBehavior.SequentialAccess)] CommandBehavior behavior, [Values(true, false)] bool isAsync)
        {
            var streamGetter = BuildStreamGetter(isAsync);
            
            using (var conn = OpenConnection())
            {
                conn.ExecuteNonQuery("CREATE TEMP TABLE data (bytes BYTEA)");
                var buf = new byte[8];
                conn.ExecuteNonQuery(@"INSERT INTO data (bytes) VALUES (NULL)");
                using (var cmd = new NpgsqlCommand("SELECT bytes FROM data", conn))
                using (var reader = cmd.ExecuteReader(behavior)) {
                    reader.Read();
                    Assert.That(reader.IsDBNull(0), Is.True);
                    Assert.That(() => reader.GetBytes(0, 0, buf, 0, 1), Throws.Exception.TypeOf<InvalidCastException>(), "GetBytes");
                    Assert.That(async () => await streamGetter(reader,0), Throws.Exception.TypeOf<InvalidCastException>(), "GetStream");
                    Assert.That(() => reader.GetBytes(0, 0, null, 0, 0), Throws.Exception.TypeOf<InvalidCastException>(), "GetBytes with null buffer");
                }
            }
        }

        [Test]
=======
>>>>>>> ae62fd5a
        public void EmptyRoundtrip()
        {
            using (var conn = OpenConnection())
            using (var cmd = new NpgsqlCommand("SELECT :val::BYTEA", conn))
            {
                var expected = new byte[0];
                cmd.Parameters.Add("val", NpgsqlDbType.Bytea);
                cmd.Parameters["val"].Value = expected;
                var result = (byte[])cmd.ExecuteScalar();
                Assert.That(result, Is.EqualTo(expected));
            }
        }

<<<<<<< HEAD
        [Test, Description("In sequential mode, checks that moving to the next column disposes a currently open stream")]
        public async Task StreamDisposeOnSequentialColumn([Values(true, false)] bool isAsync)
        {
            var streamGetter = BuildStreamGetter(isAsync);
            
            using (var conn = OpenConnection())
            using (var cmd = new NpgsqlCommand(@"SELECT @p, @p", conn))
            {
                var data = new byte[] { 1, 2, 3 };
                cmd.Parameters.Add(new NpgsqlParameter("p", data));
                using (var reader = cmd.ExecuteReader(CommandBehavior.SequentialAccess))
                {
                    reader.Read();
                    var stream = await streamGetter(reader,0);
                    // ReSharper disable once UnusedVariable
                    var v = reader.GetValue(1);
                    Assert.That(() => stream.ReadByte(), Throws.Exception.TypeOf<ObjectDisposedException>());
                }
            }
        }

        [Test, Description("In non-sequential mode, checks that moving to the next row disposes all currently open streams")]
        public async Task StreamDisposeOnNonSequentialRow([Values(true, false)] bool isAsync)
        {
            var streamGetter = BuildStreamGetter(isAsync);

            using (var conn = OpenConnection())
            using (var cmd = new NpgsqlCommand(@"SELECT @p", conn))
            {
                var data = new byte[] { 1, 2, 3 };
                cmd.Parameters.Add(new NpgsqlParameter("p", data));
                using (var reader = cmd.ExecuteReader())
                {
                    reader.Read();
                    var s1 = await streamGetter(reader, 0);
                    var s2 = await streamGetter(reader, 0);
                    reader.Read();
                    Assert.That(() => s1.ReadByte(), Throws.Exception.TypeOf<ObjectDisposedException>());
                    Assert.That(() => s2.ReadByte(), Throws.Exception.TypeOf<ObjectDisposedException>());
                }
            }
        }

=======
>>>>>>> ae62fd5a
        [Test, Description("Tests that bytea values are truncated when the NpgsqlParameter's Size is set")]
        public void Truncate()
        {
            using (var conn = OpenConnection())
            using (var cmd = new NpgsqlCommand("SELECT @p", conn))
            {
                byte[] data = { 1, 2, 3, 4, 5, 6 };
                var p = new NpgsqlParameter("p", data) { Size = 4 };
                cmd.Parameters.Add(p);
                Assert.That(cmd.ExecuteScalar(), Is.EqualTo(new byte[] { 1, 2, 3, 4 }));

                // NpgsqlParameter.Size needs to persist when value is changed
                byte[] data2 = { 11, 12, 13, 14, 15, 16 };
                p.Value = data2;
                Assert.That(cmd.ExecuteScalar(), Is.EqualTo(new byte[] { 11, 12, 13, 14 }));

                // NpgsqlParameter.Size larger than the value size should mean the value size, as well as 0 and -1
                p.Size = data2.Length + 10;
                Assert.That(cmd.ExecuteScalar(), Is.EqualTo(data2));
                p.Size = 0;
                Assert.That(cmd.ExecuteScalar(), Is.EqualTo(data2));
                p.Size = -1;
                Assert.That(cmd.ExecuteScalar(), Is.EqualTo(data2));

                Assert.That(() => p.Size = -2, Throws.Exception.TypeOf<ArgumentException>());
            }
        }

        [Test]
        public void ByteaOverArrayOfBytes()
        {
            var csb = new NpgsqlConnectionStringBuilder(ConnectionString)
            {
                ApplicationName = nameof(ByteaOverArrayOfBytes),  // Prevent backend type caching in TypeHandlerRegistry
                Pooling = false
            };

            using (var conn = OpenConnection(csb))
            using (var cmd = new NpgsqlCommand("SELECT @p", conn))
            {
                cmd.Parameters.AddWithValue("p", new byte[3]);
                using (var reader = cmd.ExecuteReader())
                {
                    reader.Read();
                    Assert.That(reader.GetDataTypeName(0), Is.EqualTo("bytea"));
                }
            }
        }

        [Test]
        public void ArrayOfBytea()
        {
            using (var conn = OpenConnection())
            using (var cmd = new NpgsqlCommand("SELECT :p1", conn))
            {
                var bytes = new byte[] { 1, 2, 3, 4, 5, 34, 39, 48, 49, 50, 51, 52, 92, 127, 128, 255, 254, 253, 252, 251 };
                var inVal = new[] { bytes, bytes };
                cmd.Parameters.AddWithValue("p1", NpgsqlDbType.Bytea | NpgsqlDbType.Array, inVal);
                var retVal = (byte[][])cmd.ExecuteScalar();
                Assert.AreEqual(inVal.Length, retVal.Length);
                Assert.AreEqual(inVal[0], retVal[0]);
                Assert.AreEqual(inVal[1], retVal[1]);
            }
        }


        // Older tests from here

        [Test]
        public void Prepared()
        {
            using (var conn = OpenConnection())
            using (var cmd = new NpgsqlCommand("select :p1", conn))
            {
                var bytes = new byte[] { 1, 2, 3, 4, 5, 34, 39, 48, 49, 50, 51, 52, 92, 127, 128, 255, 254, 253, 252, 251 };
                var inVal = new[] { bytes, bytes };
                var parameter = new NpgsqlParameter("p1", NpgsqlDbType.Bytea | NpgsqlDbType.Array);
                parameter.Value = inVal;
                cmd.Parameters.Add(parameter);
                cmd.Prepare();

                var retVal = (byte[][])cmd.ExecuteScalar();
                Assert.AreEqual(inVal.Length, retVal.Length);
                Assert.AreEqual(inVal[0], retVal[0]);
                Assert.AreEqual(inVal[1], retVal[1]);
            }
        }

        [Test]
        public void Insert1()
        {
            using (var conn = OpenConnection())
            using (var cmd = new NpgsqlCommand("SELECT @bytes", conn))
            {
                byte[] toStore = { 0, 1, 255, 254 };
                cmd.Parameters.AddWithValue("@bytes", toStore);
                var result = (byte[])cmd.ExecuteScalar();
                Assert.AreEqual(toStore, result);
            }
        }

        [Test]
        public void ArraySegment()
        {
            using (var conn = OpenConnection())
            {
                using (var cmd = new NpgsqlCommand("select :bytearr", conn))
                {
                    var arr = new byte[20000];
                    for (var i = 0; i < arr.Length; i++)
                    {
                        arr[i] = (byte) (i & 0xff);
                    }

                    // Big value, should go through "direct buffer"
                    var segment = new ArraySegment<byte>(arr, 17, 18000);
                    cmd.Parameters.Add(new NpgsqlParameter("bytearr", DbType.Binary) {Value = segment});
                    var returned = (byte[]) cmd.ExecuteScalar();
                    Assert.That(segment.SequenceEqual(returned));

                    cmd.Parameters[0].Size = 17000;
                    returned = (byte[]) cmd.ExecuteScalar();
                    Assert.That(returned.SequenceEqual(new ArraySegment<byte>(segment.Array, segment.Offset, 17000)));

                    // Small value, should be written normally through the NpgsqlBuffer
                    segment = new ArraySegment<byte>(arr, 6, 10);
                    cmd.Parameters[0].Value = segment;
                    returned = (byte[]) cmd.ExecuteScalar();
                    Assert.That(segment.SequenceEqual(returned));

                    cmd.Parameters[0].Size = 2;
                    returned = (byte[]) cmd.ExecuteScalar();
                    Assert.That(returned.SequenceEqual(new ArraySegment<byte>(segment.Array, segment.Offset, 2)));
                }

                using (var cmd = new NpgsqlCommand("select :bytearr", conn))
                {
                    var segment = new ArraySegment<byte>(new byte[] {1, 2, 3}, 1, 2);
                    cmd.Parameters.AddWithValue("bytearr", segment);
                    Assert.That(segment.SequenceEqual((byte[]) cmd.ExecuteScalar()));
                }
            }
        }

        [Test, Description("Writes a bytea that doesn't fit in a partially-full buffer, but does fit in an empty buffer")]
        [IssueLink("https://github.com/npgsql/npgsql/issues/654")]
        public void WriteDoesntFitInitiallyButFitsLater()
        {
            using (var conn = OpenConnection())
            {
                conn.ExecuteNonQuery("CREATE TEMP TABLE data (field BYTEA)");

                var bytea = new byte[8180];
                for (var i = 0; i < bytea.Length; i++)
                {
                    bytea[i] = (byte) (i%256);
                }

                using (var cmd = new NpgsqlCommand("INSERT INTO data (field) VALUES (@p)", conn))
                {
                    cmd.Parameters.AddWithValue("@p", bytea);
                    cmd.ExecuteNonQuery();
                }
            }
        }
<<<<<<< HEAD

        #region Utilities

        static Func<NpgsqlDataReader, int, Task<Stream>> BuildStreamGetter(bool isAsync)
        {
            if (isAsync)
            {
                return (r, index) => r.GetStreamAsync(index);
            }

            return (r, index) => Task.FromResult(r.GetStream(index));
        }

        /// <summary>
        /// Utility to encode a byte array in Postgresql hex format
        /// See http://www.postgresql.org/docs/current/static/datatype-binary.html
        /// </summary>
        static string EncodeHex(ICollection<byte> buf)
        {
            var hex = new StringBuilder(@"E'\\x", buf.Count * 2 + 3);
            foreach (var b in buf) {
                hex.Append($"{b:x2}");
            }
            hex.Append("'");
            return hex.ToString();
        }

        #endregion
=======
>>>>>>> ae62fd5a
    }
}<|MERGE_RESOLUTION|>--- conflicted
+++ resolved
@@ -124,139 +124,6 @@
         }
 
         [Test]
-<<<<<<< HEAD
-        public void GetBytes([Values(CommandBehavior.Default, CommandBehavior.SequentialAccess)] CommandBehavior behavior)
-        {
-            using (var conn = OpenConnection())
-            {
-                conn.ExecuteNonQuery("CREATE TEMP TABLE data (bytes BYTEA)");
-
-                // TODO: This is too small to actually test any interesting sequential behavior
-                byte[] expected = {1, 2, 3, 4, 5};
-                var actual = new byte[expected.Length];
-                conn.ExecuteNonQuery($"INSERT INTO data (bytes) VALUES ({EncodeHex(expected)})");
-
-                const string queryText = @"SELECT bytes, 'foo', bytes, 'bar', bytes, bytes FROM data";
-                using (var cmd = new NpgsqlCommand(queryText, conn))
-                using (var reader = cmd.ExecuteReader(behavior))
-                {
-                    reader.Read();
-
-                    Assert.That(reader.GetBytes(0, 0, actual, 0, 2), Is.EqualTo(2));
-                    Assert.That(actual[0], Is.EqualTo(expected[0]));
-                    Assert.That(actual[1], Is.EqualTo(expected[1]));
-                    Assert.That(reader.GetBytes(0, 0, null, 0, 0), Is.EqualTo(expected.Length), "Bad column length");
-                    if (IsSequential(behavior))
-                        Assert.That(() => reader.GetBytes(0, 0, actual, 4, 1),
-                            Throws.Exception.TypeOf<InvalidOperationException>(), "Seek back sequential");
-                    else
-                    {
-                        Assert.That(reader.GetBytes(0, 0, actual, 4, 1), Is.EqualTo(1));
-                        Assert.That(actual[4], Is.EqualTo(expected[0]));
-                    }
-                    Assert.That(reader.GetBytes(0, 2, actual, 2, 3), Is.EqualTo(3));
-                    Assert.That(actual, Is.EqualTo(expected));
-                    Assert.That(reader.GetBytes(0, 0, null, 0, 0), Is.EqualTo(expected.Length), "Bad column length");
-
-                    Assert.That(() => reader.GetBytes(1, 0, null, 0, 0), Throws.Exception.TypeOf<InvalidCastException>(),
-                        "GetBytes on non-bytea");
-                    Assert.That(() => reader.GetBytes(1, 0, actual, 0, 1),
-                        Throws.Exception.TypeOf<InvalidCastException>(),
-                        "GetBytes on non-bytea");
-                    Assert.That(reader.GetString(1), Is.EqualTo("foo"));
-                    reader.GetBytes(2, 0, actual, 0, 2);
-                    // Jump to another column from the middle of the column
-                    reader.GetBytes(4, 0, actual, 0, 2);
-                    Assert.That(reader.GetBytes(4, expected.Length - 1, actual, 0, 2), Is.EqualTo(1),
-                        "Length greater than data length");
-                    Assert.That(actual[0], Is.EqualTo(expected[expected.Length - 1]), "Length greater than data length");
-                    Assert.That(() => reader.GetBytes(4, 0, actual, 0, actual.Length + 1),
-                        Throws.Exception.TypeOf<IndexOutOfRangeException>(), "Length great than output buffer length");
-                    // Close in the middle of a column
-                    reader.GetBytes(5, 0, actual, 0, 2);
-                }
-
-                //var result = (byte[]) cmd.ExecuteScalar();
-                //Assert.AreEqual(2, result.Length);
-            }
-        }
-
-        [Test]
-        public async Task GetStream([Values(CommandBehavior.Default, CommandBehavior.SequentialAccess)] CommandBehavior behavior, [Values(true, false)] bool isAsync)
-        {
-            var streamGetter = BuildStreamGetter(isAsync);
-            
-            using (var conn = OpenConnection())
-            {
-                // TODO: This is too small to actually test any interesting sequential behavior
-                byte[] expected = { 1, 2, 3, 4, 5 };
-                var actual = new byte[expected.Length];
-                conn.ExecuteNonQuery("CREATE TEMP TABLE data (bytes BYTEA)");
-                conn.ExecuteNonQuery($"INSERT INTO data (bytes) VALUES ({EncodeHex(expected)})");
-
-                using (var cmd = new NpgsqlCommand(@"SELECT bytes, 'foo' FROM data", conn))
-                using (var reader = cmd.ExecuteReader(behavior))
-                {
-                    reader.Read();
-
-                    var stream = await streamGetter(reader, 0);
-                    Assert.That(stream.CanSeek, Is.EqualTo(behavior == CommandBehavior.Default));
-                    Assert.That(stream.Length, Is.EqualTo(expected.Length));
-                    stream.Read(actual, 0, 2);
-                    Assert.That(actual[0], Is.EqualTo(expected[0]));
-                    Assert.That(actual[1], Is.EqualTo(expected[1]));
-                    if (behavior == CommandBehavior.Default)
-                    {
-                        var stream2 = await streamGetter(reader, 0);
-                        var actual2 = new byte[2];
-                        stream2.Read(actual2, 0, 2);
-                        Assert.That(actual2[0], Is.EqualTo(expected[0]));
-                        Assert.That(actual2[1], Is.EqualTo(expected[1]));
-                    }
-                    else
-                    {
-                        Assert.That(async () => await streamGetter(reader, 0), Throws.Exception.TypeOf<InvalidOperationException>(), "Sequential stream twice on same column");
-                    }
-                    stream.Read(actual, 2, 1);
-                    Assert.That(actual[2], Is.EqualTo(expected[2]));
-                    stream.Dispose();
-
-                    if (IsSequential(behavior))
-                        Assert.That(() => reader.GetBytes(0, 0, actual, 4, 1), Throws.Exception.TypeOf<InvalidOperationException>(), "Seek back sequential");
-                    else
-                    {
-                        Assert.That(reader.GetBytes(0, 0, actual, 4, 1), Is.EqualTo(1));
-                        Assert.That(actual[4], Is.EqualTo(expected[0]));
-                    }
-                    Assert.That(reader.GetString(1), Is.EqualTo("foo"));
-                }
-            }
-        }
-
-        [Test]
-        public async Task GetNull([Values(CommandBehavior.Default, CommandBehavior.SequentialAccess)] CommandBehavior behavior, [Values(true, false)] bool isAsync)
-        {
-            var streamGetter = BuildStreamGetter(isAsync);
-            
-            using (var conn = OpenConnection())
-            {
-                conn.ExecuteNonQuery("CREATE TEMP TABLE data (bytes BYTEA)");
-                var buf = new byte[8];
-                conn.ExecuteNonQuery(@"INSERT INTO data (bytes) VALUES (NULL)");
-                using (var cmd = new NpgsqlCommand("SELECT bytes FROM data", conn))
-                using (var reader = cmd.ExecuteReader(behavior)) {
-                    reader.Read();
-                    Assert.That(reader.IsDBNull(0), Is.True);
-                    Assert.That(() => reader.GetBytes(0, 0, buf, 0, 1), Throws.Exception.TypeOf<InvalidCastException>(), "GetBytes");
-                    Assert.That(async () => await streamGetter(reader,0), Throws.Exception.TypeOf<InvalidCastException>(), "GetStream");
-                    Assert.That(() => reader.GetBytes(0, 0, null, 0, 0), Throws.Exception.TypeOf<InvalidCastException>(), "GetBytes with null buffer");
-                }
-            }
-        }
-
-        [Test]
-=======
->>>>>>> ae62fd5a
         public void EmptyRoundtrip()
         {
             using (var conn = OpenConnection())
@@ -270,52 +137,6 @@
             }
         }
 
-<<<<<<< HEAD
-        [Test, Description("In sequential mode, checks that moving to the next column disposes a currently open stream")]
-        public async Task StreamDisposeOnSequentialColumn([Values(true, false)] bool isAsync)
-        {
-            var streamGetter = BuildStreamGetter(isAsync);
-            
-            using (var conn = OpenConnection())
-            using (var cmd = new NpgsqlCommand(@"SELECT @p, @p", conn))
-            {
-                var data = new byte[] { 1, 2, 3 };
-                cmd.Parameters.Add(new NpgsqlParameter("p", data));
-                using (var reader = cmd.ExecuteReader(CommandBehavior.SequentialAccess))
-                {
-                    reader.Read();
-                    var stream = await streamGetter(reader,0);
-                    // ReSharper disable once UnusedVariable
-                    var v = reader.GetValue(1);
-                    Assert.That(() => stream.ReadByte(), Throws.Exception.TypeOf<ObjectDisposedException>());
-                }
-            }
-        }
-
-        [Test, Description("In non-sequential mode, checks that moving to the next row disposes all currently open streams")]
-        public async Task StreamDisposeOnNonSequentialRow([Values(true, false)] bool isAsync)
-        {
-            var streamGetter = BuildStreamGetter(isAsync);
-
-            using (var conn = OpenConnection())
-            using (var cmd = new NpgsqlCommand(@"SELECT @p", conn))
-            {
-                var data = new byte[] { 1, 2, 3 };
-                cmd.Parameters.Add(new NpgsqlParameter("p", data));
-                using (var reader = cmd.ExecuteReader())
-                {
-                    reader.Read();
-                    var s1 = await streamGetter(reader, 0);
-                    var s2 = await streamGetter(reader, 0);
-                    reader.Read();
-                    Assert.That(() => s1.ReadByte(), Throws.Exception.TypeOf<ObjectDisposedException>());
-                    Assert.That(() => s2.ReadByte(), Throws.Exception.TypeOf<ObjectDisposedException>());
-                }
-            }
-        }
-
-=======
->>>>>>> ae62fd5a
         [Test, Description("Tests that bytea values are truncated when the NpgsqlParameter's Size is set")]
         public void Truncate()
         {
@@ -481,36 +302,5 @@
                 }
             }
         }
-<<<<<<< HEAD
-
-        #region Utilities
-
-        static Func<NpgsqlDataReader, int, Task<Stream>> BuildStreamGetter(bool isAsync)
-        {
-            if (isAsync)
-            {
-                return (r, index) => r.GetStreamAsync(index);
-            }
-
-            return (r, index) => Task.FromResult(r.GetStream(index));
-        }
-
-        /// <summary>
-        /// Utility to encode a byte array in Postgresql hex format
-        /// See http://www.postgresql.org/docs/current/static/datatype-binary.html
-        /// </summary>
-        static string EncodeHex(ICollection<byte> buf)
-        {
-            var hex = new StringBuilder(@"E'\\x", buf.Count * 2 + 3);
-            foreach (var b in buf) {
-                hex.Append($"{b:x2}");
-            }
-            hex.Append("'");
-            return hex.ToString();
-        }
-
-        #endregion
-=======
->>>>>>> ae62fd5a
     }
 }