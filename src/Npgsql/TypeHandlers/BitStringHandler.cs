--- conflicted
+++ resolved
@@ -40,14 +40,9 @@
             => GetFieldType(fieldDescription);
 
         // BitString requires a special array handler which returns bool or BitArray
-<<<<<<< HEAD
-        public override ArrayHandler CreateArrayHandler(PostgresType backendType)
-            => new BitStringArrayHandler(this) { PostgresType = backendType };
-=======
         /// <inheritdoc />
         public override ArrayHandler CreateArrayHandler(PostgresArrayType backendType)
             => new BitStringArrayHandler(backendType, this);
->>>>>>> 6a8b35a3
 
         #region Read
 
