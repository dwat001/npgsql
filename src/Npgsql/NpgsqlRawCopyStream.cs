--- conflicted
+++ resolved
@@ -122,17 +122,10 @@
                 // directly with the buffer.
                 Flush();
 
-<<<<<<< HEAD
-                _buf.WriteByte((byte)BackendMessageCode.CopyData);
-                _buf.WriteInt32(count + 4);
-                _buf.Flush();
-                _buf.Underlying.Write(buffer, offset, count);
-=======
                 _writeBuf.WriteByte((byte)BackendMessageCode.CopyData);
                 _writeBuf.WriteInt32(count + 4);
                 _writeBuf.Flush();
                 _writeBuf.DirectWrite(buffer, offset, count);
->>>>>>> 9e75d8d9
                 EnsureDataMessage();
             } catch {
                 _connector.Break();
@@ -184,11 +177,7 @@
             {
                 // We've consumed the current DataMessage (or haven't yet received the first),
                 // read the next message
-<<<<<<< HEAD
-                var msg = _connector.ReadSingleMessage();
-=======
                 var msg = _connector.ReadMessage(DataRowLoadingMode.NonSequential);
->>>>>>> 9e75d8d9
                 switch (msg.Code) {
                 case BackendMessageCode.CopyData:
                     _leftToReadInDataMsg = ((CopyDataMessage)msg).Length;
@@ -202,20 +191,6 @@
                     throw _connector.UnexpectedMessageReceived(msg.Code);
                 }
             }
-<<<<<<< HEAD
-
-            Contract.Assume(_leftToReadInDataMsg > 0);
-
-            // If our buffer is empty, read in more. Otherwise return whatever is there, even if the
-            // user asked for more (normal socket behavior)
-            if (_buf.ReadBytesLeft == 0) {
-                _buf.ReadMore();
-            }
-
-            Contract.Assert(_buf.ReadBytesLeft > 0);
-
-            var maxCount = Math.Min(_buf.ReadBytesLeft, _leftToReadInDataMsg);
-=======
 
             Contract.Assume(_leftToReadInDataMsg > 0);
 
@@ -228,17 +203,12 @@
             Contract.Assert(_readBuf.ReadBytesLeft > 0);
 
             var maxCount = Math.Min(_readBuf.ReadBytesLeft, _leftToReadInDataMsg);
->>>>>>> 9e75d8d9
             if (count > maxCount) {
                 count = maxCount;
             }
 
             _leftToReadInDataMsg -= count;
-<<<<<<< HEAD
-            _buf.ReadBytes(buffer, offset, count);
-=======
             _readBuf.ReadBytes(buffer, offset, count);
->>>>>>> 9e75d8d9
             return count;
         }
 
@@ -296,11 +266,7 @@
             {
                 if (!_isConsumed) {
                     if (_leftToReadInDataMsg > 0) {
-<<<<<<< HEAD
-                        _buf.Skip(_leftToReadInDataMsg);
-=======
                         _readBuf.Skip(_leftToReadInDataMsg);
->>>>>>> 9e75d8d9
                     }
                     _connector.SkipUntil(BackendMessageCode.ReadyForQuery);
                 }
