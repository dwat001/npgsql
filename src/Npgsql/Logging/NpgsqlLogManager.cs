--- conflicted
+++ resolved
@@ -37,13 +37,6 @@
 
         internal static NpgsqlLogger CreateLogger(string name) => Provider.CreateLogger("Npgsql." + name);
 
-<<<<<<< HEAD
-        static NpgsqlLogManager()
-        {
-            Provider = new NoOpLoggingProvider();
-        }
-=======
         static NpgsqlLogManager() => Provider = new NoOpLoggingProvider();
->>>>>>> 6a8b35a3
     }
 }