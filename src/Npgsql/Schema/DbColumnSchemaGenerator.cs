--- conflicted
+++ resolved
@@ -10,13 +10,7 @@
 using Npgsql.BackendMessages;
 using Npgsql.PostgresTypes;
 using Npgsql.TypeHandlers;
-<<<<<<< HEAD
-#if !NETSTANDARD1_3
 using System.Transactions;
-#endif
-=======
-using System.Transactions;
->>>>>>> ae62fd5a
 
 namespace Npgsql.Schema
 {
@@ -40,11 +34,7 @@
                 ? GenerateOldColumnsQuery(columnFieldFilter)
                 :
 $@"SELECT
-<<<<<<< HEAD
-     typ.oid AS typoid, nspname, relname, attname, typ.typname, attrelid, attnum, attnotnull,
-=======
      typ.oid AS typoid, nspname, relname, attname, attrelid, attnum, attnotnull,
->>>>>>> ae62fd5a
      {(pgVersion >= new Version(10, 0) ? "attidentity != ''" : "FALSE")} AS isidentity,
      CASE WHEN typ.typtype = 'd' THEN typ.typtypmod ELSE atttypmod END AS typmod,
      CASE WHEN atthasdef THEN (SELECT pg_get_expr(adbin, cls.oid) FROM pg_attrdef WHERE adrelid = cls.oid AND adnum = attr.attnum) ELSE NULL END AS default,
@@ -82,11 +72,7 @@
         /// </summary>
         static string GenerateOldColumnsQuery(string columnFieldFilter) =>
             $@"SELECT
-<<<<<<< HEAD
-     typ.oid AS typoid, nspname, relname, attname, typ.typname, attrelid, attnum, attnotnull,
-=======
      typ.oid AS typoid, nspname, relname, attname, attrelid, attnum, attnotnull,
->>>>>>> ae62fd5a
      CASE WHEN typ.typtype = 'd' THEN typ.typtypmod ELSE atttypmod END AS typmod,
      CASE WHEN atthasdef THEN (SELECT pg_get_expr(adbin, cls.oid) FROM pg_attrdef WHERE adrelid = cls.oid AND adnum = attr.attnum) ELSE NULL END AS default,
      TRUE AS is_updatable,  /* Supported only since PG 8.2 */
@@ -134,17 +120,8 @@
             {
                 var query = GenerateColumnsQuery(_connection.PostgreSqlVersion, columnFieldFilter);
 
-<<<<<<< HEAD
-#if NETSTANDARD1_3
-                using (var connection = _connection.Clone())
-#else
                 using (new TransactionScope(TransactionScopeOption.Suppress))
                 using (var connection = (NpgsqlConnection)((ICloneable)_connection).Clone())
-#endif
-=======
-                using (new TransactionScope(TransactionScopeOption.Suppress))
-                using (var connection = (NpgsqlConnection)((ICloneable)_connection).Clone())
->>>>>>> ae62fd5a
                 {
                     connection.Open();
 
@@ -153,11 +130,7 @@
                     {
                         for (; reader.Read(); populatedColumns++)
                         {
-<<<<<<< HEAD
-                            var column = LoadColumnDefinition(reader, _connection.Connector.TypeHandlerRegistry);
-=======
                             var column = LoadColumnDefinition(reader, _connection.Connector.TypeMapper.DatabaseInfo);
->>>>>>> ae62fd5a
 
                             var ordinal = fields.FindIndex(f => f.TableOID == column.TableOID && f.ColumnAttributeNumber - 1 == column.ColumnAttributeNumber);
                             Debug.Assert(ordinal >= 0);
@@ -192,11 +165,7 @@
             return result.AsReadOnly();
         }
 
-<<<<<<< HEAD
-        NpgsqlDbColumn LoadColumnDefinition(NpgsqlDataReader reader, TypeHandlerRegistry registry)
-=======
         NpgsqlDbColumn LoadColumnDefinition(NpgsqlDataReader reader, NpgsqlDatabaseInfo databaseInfo)
->>>>>>> ae62fd5a
         {
             // Note: we don't set ColumnName and BaseColumnName. These should always contain the
             // column alias rather than the table column name (i.e. in case of "SELECT foo AS foo_alias").
@@ -218,12 +187,8 @@
                 TypeOID = reader.GetFieldValue<uint>(reader.GetOrdinal("typoid"))
             };
 
-<<<<<<< HEAD
-            column.PostgresType = registry.PostgresTypes.ByOID[column.TypeOID];
-=======
             column.PostgresType = databaseInfo.ByOID[column.TypeOID];
             column.DataTypeName = column.PostgresType.DisplayName; // Facets do not get included
->>>>>>> ae62fd5a
 
             var defaultValueOrdinal = reader.GetOrdinal("default");
             column.DefaultValue = reader.IsDBNull(defaultValueOrdinal) ? null : reader.GetString(defaultValueOrdinal);
@@ -284,29 +249,6 @@
                     column.UdtAssemblyQualifiedName = column.DataType.AssemblyQualifiedName;
             }
 
-<<<<<<< HEAD
-            if (typeModifier == -1)
-                return;
-
-            // If the column's type is a domain, use its base data type to interpret the typmod
-            var dataTypeName = column.PostgresType is PostgresDomainType
-                ? ((PostgresDomainType)column.PostgresType).BaseType.Name
-                : column.DataTypeName;
-            switch (dataTypeName)
-            {
-            case "bpchar":
-            case "char":
-            case "varchar":
-                column.ColumnSize = typeModifier - 4;
-                break;
-            case "numeric":
-            case "decimal":
-                // See http://stackoverflow.com/questions/3350148/where-are-numeric-precision-and-scale-for-a-field-found-in-the-pg-catalog-tables
-                column.NumericPrecision = ((typeModifier - 4) >> 16) & 65535;
-                column.NumericScale = (typeModifier - 4) & 65535;
-                break;
-            }
-=======
             var facets = column.PostgresType.GetFacets(typeModifier);
             if (facets.Size != null)
                 column.ColumnSize = facets.Size;
@@ -314,7 +256,6 @@
                 column.NumericPrecision = facets.Precision;
             if (facets.Scale != null)
                 column.NumericScale = facets.Scale;
->>>>>>> ae62fd5a
         }
     }
 }